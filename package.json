--- conflicted
+++ resolved
@@ -57,13 +57,8 @@
     "@heroicons/react": "^2.2.0",
     "@tanstack/react-table": "^8.21.2",
     "cva": "npm:class-variance-authority@^0.7.1",
-<<<<<<< HEAD
+    "dropzone": "^5.9.3",
     "papaparse": "^5.4.1",
-    "react-dropzone": "^14.3.5",
     "tailwind-merge": "^3.0.1"
-=======
-    "dropzone": "^5.9.3",
-    "papaparse": "^5.4.1"
->>>>>>> 41ceee20
   }
 }