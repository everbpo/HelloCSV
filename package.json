--- conflicted
+++ resolved
@@ -53,13 +53,8 @@
   "dependencies": {
     "@headlessui/react": "^2.2.0",
     "@heroicons/react": "^2.2.0",
-<<<<<<< HEAD
     "@tanstack/react-table": "^8.21.2",
-=======
-    "ag-grid-community": "^33.1.0",
-    "ag-grid-react": "^33.1.0",
     "cva": "npm:class-variance-authority@^0.7.1",
->>>>>>> 7bd2d826
     "papaparse": "^5.4.1",
     "react-dropzone": "^14.3.5"
   }
