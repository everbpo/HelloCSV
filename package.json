{
  "name": "react-importer",
  "version": "0.0.10",
  "description": "React Importer",
  "author": "czhu12",
  "license": "MIT",
  "repository": "czhu12/react-importer",
  "type": "module",
  "main": "dist/index.cjs.js",
  "module": "dist/index.es.js",
  "source": "src/index.ts",
  "types": "dist/index.d.ts",
  "scripts": {
    "dev": "vite",
    "build": "tsc -b && vite build",
    "watch": "tsc -b && vite build --watch",
    "test": "vitest",
    "preview": "vite preview",
    "prepare": "tsc --emitDeclarationOnly",
    "prepublishOnly": "npm run build",
    "predeploy": "cd example && npm install && npm run build",
    "deploy": "gh-pages -d example/dist"
  },
  "peerDependencies": {
    "preact": "^10.25.4"
  },
  "devDependencies": {
    "@preact/preset-vite": "^2.10.1",
    "@tailwindcss/vite": "^4.0.4",
    "@types/dropzone": "^5.7.9",
    "@types/papaparse": "5.3.15",
    "@typescript-eslint/eslint-plugin": "5.57.1",
    "@typescript-eslint/parser": "5.57.1",
    "cross-env": "^7.0.2",
    "eslint": "8.38.0",
    "eslint-config-airbnb": "19.0.4",
    "eslint-config-airbnb-typescript": "17.0.0",
    "eslint-config-prettier": "9.1.0",
    "eslint-import-resolver-typescript": "^3.6.0",
    "eslint-plugin-import": "^2.27.5",
    "eslint-plugin-jsx-a11y": "6.7.1",
    "eslint-plugin-prettier": "5.2.1",
    "gh-pages": "^6.3.0",
    "npm-run-all": "^4.1.5",
    "preact-render-to-string": "^6.5.13",
    "prettier": "^3.4.1",
    "prettier-plugin-tailwindcss": "^0.6.11",
    "tailwindcss": "^4.0.4",
    "typescript": "~5.7.2",
    "vite": "^6.1.1",
    "vite-plugin-dts": "^4.5.0",
    "vitest": "^3.0.5"
  },
  "files": [
    "dist"
  ],
  "dependencies": {
    "@headlessui/react": "^2.2.0",
    "@heroicons/react": "^2.2.0",
    "@tanstack/react-table": "^8.21.2",
    "cva": "npm:class-variance-authority@^0.7.1",
<<<<<<< HEAD
    "i18next": "^24.2.2",
    "papaparse": "^5.4.1",
    "react-i18next": "^15.4.1"
=======
    "dropzone": "^5.9.3",
    "papaparse": "^5.4.1"
>>>>>>> 3ca2e40e
  }
}<|MERGE_RESOLUTION|>--- conflicted
+++ resolved
@@ -59,13 +59,6 @@
     "@heroicons/react": "^2.2.0",
     "@tanstack/react-table": "^8.21.2",
     "cva": "npm:class-variance-authority@^0.7.1",
-<<<<<<< HEAD
-    "i18next": "^24.2.2",
-    "papaparse": "^5.4.1",
-    "react-i18next": "^15.4.1"
-=======
-    "dropzone": "^5.9.3",
     "papaparse": "^5.4.1"
->>>>>>> 3ca2e40e
   }
 }