import { useTranslations } from '../../i18';
<<<<<<< HEAD
import { XMarkIcon } from '@heroicons/react/24/outline';
import Uploading from './Uploading';

function Failed() {
=======
import { CheckIcon } from '@heroicons/react/24/outline';
import Failed from './Failed';
import { ImporterMode } from '../types';

function CircularProgress({ progress }: { progress: number }) {
  const radius = 40;
  const circumference = 2 * Math.PI * radius;
  const offset = circumference - (progress / 100) * circumference;

  return (
    <svg className="mx-auto h-24 w-24 rotate-[-90deg]" width="100" height="100">
      <circle
        cx="50"
        cy="50"
        r={radius}
        fill="transparent"
        className="text-gray-200"
        strokeWidth="10"
        stroke="currentColor"
      />
      <circle
        cx="50"
        cy="50"
        r={radius}
        fill="transparent"
        strokeWidth="10"
        strokeDasharray={circumference}
        strokeDashoffset={offset}
        className="stroke-success transition-[stroke-dashoffset] duration-500"
      />
    </svg>
  );
}

function SuccessIcon() {
  return (
    <CheckIcon className="text-success absolute inset-0 m-auto h-12 w-12 stroke-4" />
  );
}

function Uploading({
  progress,
  pending,
}: {
  progress: number;
  pending?: boolean;
}) {
>>>>>>> b6a96233
  const { t } = useTranslations();

  return (
    <div className="my-16 text-center">
<<<<<<< HEAD
      <div className="relative mx-auto h-12 w-12">
        <XMarkIcon className="text-danger" />
      </div>
      <h2 className="text-2xl">{t('importer.loader.failed')}</h2>
=======
      <div className="relative mx-auto h-24 w-24">
        <CircularProgress progress={progress} />
        {!pending && <SuccessIcon />}
        {pending && (
          <div className="absolute inset-0 flex items-center justify-center">
            <b className="text-lg">{progress}%</b>
          </div>
        )}
      </div>
      {pending && (
        <h2 className="text-2xl">{t('importer.loader.uploading')}</h2>
      )}
      {!pending && <h2 className="text-2xl">{t('importer.loader.success')}</h2>}
>>>>>>> b6a96233
    </div>
  );
}

<<<<<<< HEAD
=======
type Mode = Extract<ImporterMode, 'submit' | 'failed' | 'completed'>;

>>>>>>> b6a96233
interface Props {
  progress: number;
  mode: Mode;
  onRetry: () => void;
  onBackToPreview: () => void;
}

export default function Completed({
  progress,
  mode,
  onRetry,
  onBackToPreview,
}: Props) {
  const failed = mode === 'failed';
  const pending = mode === 'submit';

  if (failed) {
    return <Failed onRetry={onRetry} onBackToPreview={onBackToPreview} />;
  }
  return <Uploading progress={progress} pending={pending} />;
}<|MERGE_RESOLUTION|>--- conflicted
+++ resolved
@@ -1,97 +1,15 @@
-import { useTranslations } from '../../i18';
-<<<<<<< HEAD
-import { XMarkIcon } from '@heroicons/react/24/outline';
 import Uploading from './Uploading';
-
-function Failed() {
-=======
-import { CheckIcon } from '@heroicons/react/24/outline';
 import Failed from './Failed';
 import { ImporterMode } from '../types';
 
-function CircularProgress({ progress }: { progress: number }) {
-  const radius = 40;
-  const circumference = 2 * Math.PI * radius;
-  const offset = circumference - (progress / 100) * circumference;
-
-  return (
-    <svg className="mx-auto h-24 w-24 rotate-[-90deg]" width="100" height="100">
-      <circle
-        cx="50"
-        cy="50"
-        r={radius}
-        fill="transparent"
-        className="text-gray-200"
-        strokeWidth="10"
-        stroke="currentColor"
-      />
-      <circle
-        cx="50"
-        cy="50"
-        r={radius}
-        fill="transparent"
-        strokeWidth="10"
-        strokeDasharray={circumference}
-        strokeDashoffset={offset}
-        className="stroke-success transition-[stroke-dashoffset] duration-500"
-      />
-    </svg>
-  );
-}
-
-function SuccessIcon() {
-  return (
-    <CheckIcon className="text-success absolute inset-0 m-auto h-12 w-12 stroke-4" />
-  );
-}
-
-function Uploading({
-  progress,
-  pending,
-}: {
-  progress: number;
-  pending?: boolean;
-}) {
->>>>>>> b6a96233
-  const { t } = useTranslations();
-
-  return (
-    <div className="my-16 text-center">
-<<<<<<< HEAD
-      <div className="relative mx-auto h-12 w-12">
-        <XMarkIcon className="text-danger" />
-      </div>
-      <h2 className="text-2xl">{t('importer.loader.failed')}</h2>
-=======
-      <div className="relative mx-auto h-24 w-24">
-        <CircularProgress progress={progress} />
-        {!pending && <SuccessIcon />}
-        {pending && (
-          <div className="absolute inset-0 flex items-center justify-center">
-            <b className="text-lg">{progress}%</b>
-          </div>
-        )}
-      </div>
-      {pending && (
-        <h2 className="text-2xl">{t('importer.loader.uploading')}</h2>
-      )}
-      {!pending && <h2 className="text-2xl">{t('importer.loader.success')}</h2>}
->>>>>>> b6a96233
-    </div>
-  );
-}
-
-<<<<<<< HEAD
-=======
-type Mode = Extract<ImporterMode, 'submit' | 'failed' | 'completed'>;
-
->>>>>>> b6a96233
 interface Props {
   progress: number;
   mode: Mode;
   onRetry: () => void;
   onBackToPreview: () => void;
 }
+
+type Mode = Extract<ImporterMode, 'submit' | 'failed' | 'completed'>;
 
 export default function Completed({
   progress,
