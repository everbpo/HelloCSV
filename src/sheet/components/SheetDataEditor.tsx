import { useMemo, useState } from 'preact/compat';
import {
  createColumnHelper,
  flexRender,
  getCoreRowModel,
  useReactTable,
} from '@tanstack/react-table';

<<<<<<< HEAD
=======
import { filterEmptyRows } from '../../utils';
import { useTheme } from '../../theme/ThemeProvider';
>>>>>>> 5e8e4368
import { SheetDefinition, SheetState, SheetRow } from '../types';
import {
  CellChangedPayload,
  ImporterOutputFieldType,
  ImporterValidationError,
} from '../../types';
import SheetDataEditorCell from './SheetDataEditorCell';

const columnHelper = createColumnHelper<SheetRow>();

interface Props {
  sheetDefinition: SheetDefinition;
  data: SheetState;
  allData: SheetState[];
  sheetValidationErrors: ImporterValidationError[];
  setRowData: (payload: CellChangedPayload) => void;
}

export default function SheetDataEditor({
  sheetDefinition,
  data,
  allData,
  sheetValidationErrors,
  setRowData,
}: Props) {
  const [onlyShowErrors, setOnlyShowErrors] = useState(false);

  const rowData = useMemo(
    () =>
      data.rows.filter(
        (_, index) =>
          !onlyShowErrors ||
          sheetValidationErrors.some((error) => error.rowIndex === index)
      ),
    [data, onlyShowErrors, sheetValidationErrors]
  );

  const columns = useMemo(
    () =>
      sheetDefinition.columns.map((column) =>
        columnHelper.accessor(column.id, {
          header: column.label,
        })
      ),
    [sheetDefinition]
  );

  const table = useReactTable<SheetRow>({
    data: rowData,
    columns,
    getCoreRowModel: getCoreRowModel(),
  });

  const onCellValueChanged = (
    rowIndex: number,
    columnId: string,
    value: ImporterOutputFieldType
  ) => {
    const rowValue = { ...data.rows[rowIndex] };
    rowValue[columnId] = value;

    setRowData({
      sheetId: sheetDefinition.id,
      value: rowValue,
      rowIndex,
    });
  };

  function cellErrors(columnId: string, rowIndex: number) {
    return sheetValidationErrors.filter(
      (validation) =>
        validation.columnId === columnId && validation.rowIndex === rowIndex
    );
  }

  function hasCellErrors(columnId: string, rowIndex: number) {
    return cellErrors(columnId, rowIndex).length > 0;
  }

  const hasData = filterEmptyRows(data).length > 0;
  const hasErrors = sheetValidationErrors.length > 0;

<<<<<<< HEAD
=======
  const theme = useTheme();

  const displayOnlyShowErrorsCheckbox = !hasData || hasErrors;

>>>>>>> 5e8e4368
  return (
    <div>
      <div className="my-5">
        {displayOnlyShowErrorsCheckbox && (
          <div>
            <input
              checked={onlyShowErrors}
              onChange={(e) => {
                setOnlyShowErrors((e.target as HTMLInputElement).checked);
              }}
              type="checkbox"
              name="row-errors"
              id="row-errors"
            />
            <label style={{ marginLeft: '10px' }} htmlFor="row-errors">
              Only show rows with errors
            </label>
          </div>
        )}
        {!displayOnlyShowErrorsCheckbox && (
          <div
            style={{
<<<<<<< HEAD
              // TODO: Check that this color is applied correctly
              color: 'bg-success',
              fontWeight: 'bold',
              display: 'flex',
              alignItems: 'center',
=======
              color: theme.colors.success,
>>>>>>> 5e8e4368
            }}
            className="font-bold flex items-center"
          >
            <svg
              xmlns="http://www.w3.org/2000/svg"
              width="16"
              height="16"
              fill="currentColor"
              className="bi bi-check-lg"
              viewBox="0 0 16 16"
            >
              <path d="M12.736 3.97a.733.733 0 0 1 1.047 0c.286.289.29.756.01 1.05L7.88 12.01a.733.733 0 0 1-1.065.02L3.217 8.384a.757.757 0 0 1 0-1.06.733.733 0 0 1 1.047 0l3.052 3.093 5.4-6.425a.247.247 0 0 1 .02-.022Z" />
            </svg>
            All rows pass validation!
          </div>
        )}
      </div>

      <div className="overflow-x-auto max-h-[80vh]">
        <table className="min-w-full divide-y divide-gray-300">
          <thead>
            {table.getHeaderGroups().map((headerGroup) => (
              <tr key={headerGroup.id}>
                {headerGroup.headers.map((header) => (
                  <th
                    key={header.id}
                    className="py-3.5 pr-3 pl-4 text-left text-sm font-semibold text-gray-900 sticky top-0 bg-white"
                  >
                    {header.isPlaceholder
                      ? null
                      : flexRender(
                          header.column.columnDef.header,
                          header.getContext()
                        )}
                  </th>
                ))}
              </tr>
            ))}
          </thead>

          <tbody className="divide-y divide-gray-200">
            {table.getRowModel().rows.map((row) => (
              <tr key={row.id}>
                {row.getVisibleCells().map((cell, cellIndex) => {
                  const columnId = sheetDefinition.columns[cellIndex].id;
                  // TODO: Check if it works correctly for 2 idneitcal rows
                  const rowIndex = data.rows.indexOf(row.original);

                  return (
                    <td
                      key={cell.id}
                      // TODO: Perhaps we might need some more fency tooltip?
                      title={cellErrors(columnId, rowIndex)
                        .map((e) => e.message)
                        .join(', ')}
                      className={`py-4 pr-3 pl-4 text-sm font-medium whitespace-nowrap text-gray-900 
                      ${hasCellErrors(columnId, rowIndex) ? 'bg-red-100' : ''}
                    `}
                    >
                      <SheetDataEditorCell
                        columnDefinition={
                          sheetDefinition.columns.find(
                            (c) => c.id === columnId
                          )!
                        }
                        allData={allData}
                        value={cell.getValue() as ImporterOutputFieldType}
                        onUpdated={(value) =>
                          onCellValueChanged(rowIndex, columnId, value)
                        }
                      />
                    </td>
                  );
                })}
              </tr>
            ))}
          </tbody>
        </table>
      </div>
    </div>
  );
}<|MERGE_RESOLUTION|>--- conflicted
+++ resolved
@@ -6,11 +6,7 @@
   useReactTable,
 } from '@tanstack/react-table';
 
-<<<<<<< HEAD
-=======
 import { filterEmptyRows } from '../../utils';
-import { useTheme } from '../../theme/ThemeProvider';
->>>>>>> 5e8e4368
 import { SheetDefinition, SheetState, SheetRow } from '../types';
 import {
   CellChangedPayload,
@@ -93,13 +89,8 @@
   const hasData = filterEmptyRows(data).length > 0;
   const hasErrors = sheetValidationErrors.length > 0;
 
-<<<<<<< HEAD
-=======
-  const theme = useTheme();
-
   const displayOnlyShowErrorsCheckbox = !hasData || hasErrors;
 
->>>>>>> 5e8e4368
   return (
     <div>
       <div className="my-5">
@@ -122,15 +113,8 @@
         {!displayOnlyShowErrorsCheckbox && (
           <div
             style={{
-<<<<<<< HEAD
               // TODO: Check that this color is applied correctly
               color: 'bg-success',
-              fontWeight: 'bold',
-              display: 'flex',
-              alignItems: 'center',
-=======
-              color: theme.colors.success,
->>>>>>> 5e8e4368
             }}
             className="font-bold flex items-center"
           >
