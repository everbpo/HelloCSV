--- conflicted
+++ resolved
@@ -113,16 +113,7 @@
           </div>
         )}
         {!displayOnlyShowErrorsCheckbox && (
-<<<<<<< HEAD
-          <div
-            style={{
-              color: theme.colors.success,
-            }}
-            className="flex items-center font-bold"
-          >
-=======
           <div className="text-success flex items-center font-bold">
->>>>>>> f923d090
             <svg
               xmlns="http://www.w3.org/2000/svg"
               width="16"
@@ -137,73 +128,12 @@
           </div>
         )}
 
-<<<<<<< HEAD
         {selectedRows.length > 0 && (
           <TrashIcon
             className="ml-16 h-6 w-6 cursor-pointer"
             onClick={() => setRemoveConfirmationModalOpen(true)}
           />
         )}
-=======
-      <div className="max-h-[80vh] overflow-x-auto">
-        <table className="min-w-full divide-y divide-gray-300">
-          <thead>
-            {table.getHeaderGroups().map((headerGroup) => (
-              <tr key={headerGroup.id}>
-                {headerGroup.headers.map((header) => (
-                  <th
-                    key={header.id}
-                    className="sticky top-0 bg-white py-3.5 pr-3 pl-4 text-left text-sm font-semibold text-gray-900"
-                  >
-                    {header.isPlaceholder
-                      ? null
-                      : flexRender(
-                          header.column.columnDef.header,
-                          header.getContext()
-                        )}
-                  </th>
-                ))}
-              </tr>
-            ))}
-          </thead>
-
-          <tbody className="divide-y divide-gray-200">
-            {table.getRowModel().rows.map((row) => (
-              <tr key={row.id}>
-                {row.getVisibleCells().map((cell, cellIndex) => {
-                  const columnId = sheetDefinition.columns[cellIndex].id;
-                  // TODO: Check if it works correctly for 2 idneitcal rows
-                  const rowIndex = data.rows.indexOf(row.original);
-
-                  return (
-                    <td
-                      key={cell.id}
-                      // TODO: Perhaps we might need some more fency tooltip?
-                      title={cellErrors(columnId, rowIndex)
-                        .map((e) => e.message)
-                        .join(', ')}
-                      className={`py-4 pr-3 pl-4 text-sm font-medium whitespace-nowrap text-gray-900 ${hasCellErrors(columnId, rowIndex) ? 'bg-red-100' : ''} `}
-                    >
-                      <SheetDataEditorCell
-                        columnDefinition={
-                          sheetDefinition.columns.find(
-                            (c) => c.id === columnId
-                          )!
-                        }
-                        allData={allData}
-                        value={cell.getValue() as ImporterOutputFieldType}
-                        onUpdated={(value) =>
-                          onCellValueChanged(rowIndex, columnId, value)
-                        }
-                      />
-                    </td>
-                  );
-                })}
-              </tr>
-            ))}
-          </tbody>
-        </table>
->>>>>>> f923d090
       </div>
 
       <SheetDataEditorTable
