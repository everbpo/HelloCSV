import { useEffect, useState } from 'preact/compat';
import { AgGridReact } from 'ag-grid-react';

import 'ag-grid-community/styles/ag-grid.css';
import 'ag-grid-community/styles/ag-theme-alpine.css';

import { filterEmptyRows, isPresent } from '../../utils';
import {
  AllCommunityModule,
  ModuleRegistry,
  CellClassParams,
  CellValueChangedEvent,
  ColDef,
  GridApi,
  GridReadyEvent,
} from 'ag-grid-community';

import { useTheme } from '../../theme/ThemeProvider';
<<<<<<< HEAD
import { SheetDefinition, SheetState } from '../types';
=======
import Margin from '../../components/Margin';
import { SheetDefinition, SheetState, SheetRow } from '../types';
>>>>>>> 175860f3
import { CellChangedPayload, ImporterValidationError } from '../../types';

ModuleRegistry.registerModules([AllCommunityModule]);

interface Props {
  sheetDefinition: SheetDefinition;
  data: SheetState;
  sheetValidationErrors: ImporterValidationError[];
  setRowData: (payload: CellChangedPayload) => void;
}

export default function SheetDataEditor({
  sheetDefinition,
  data,
  sheetValidationErrors,
  setRowData,
}: Props) {
  const [onlyShowErrors, setOnlyShowErrors] = useState(false);
  const [gridApi, setGridApi] = useState<GridApi | null>(null);

  const rowData = data.rows.filter(
    (_, index) =>
      !onlyShowErrors ||
      sheetValidationErrors.some((error) => error.rowIndex === index)
  );

  useEffect(() => {
    setTimeout(() => {
      gridApi?.redrawRows();
    }, 0);
  }, [sheetValidationErrors, gridApi]);

  const onGridReady = (params: GridReadyEvent) => {
    setGridApi(params.api);
  };

  function cellErrors(colDef: ColDef, rowIndex: number) {
    return sheetValidationErrors.filter(
      (validation) =>
        validation.columnId === colDef.field && validation.rowIndex === rowIndex
    );
  }

  function hasCellErrors(colDef: ColDef, rowIndex: number) {
    return cellErrors(colDef, rowIndex).length > 0;
  }

  const onCellValueChanged = (params: CellValueChangedEvent) => {
    setRowData({
      sheetId: sheetDefinition.id,
      value: params.data,
      rowIndex: params.rowIndex as number,
    });
  };

  function displayCelleError(params: CellClassParams) {
    return (
      isPresent(params.colDef?.field) &&
      isPresent(params.rowIndex) &&
      hasCellErrors(params.colDef, params.rowIndex)
    );
  }

  const hasData = () => {
    return filterEmptyRows(data).length > 0;
  };

  const hasErrors = sheetValidationErrors.length > 0;

  const theme = useTheme();

  return (
    <div>
      <div className="my-5">
        {(!hasData() || hasErrors) && (
          <div>
            <input
              checked={onlyShowErrors}
              onChange={(e) => {
                setOnlyShowErrors((e.target as HTMLInputElement).checked);
              }}
              type="checkbox"
              name="row-errors"
              id="row-errors"
            />
            <label style={{ marginLeft: '10px' }} htmlFor="row-errors">
              Only show rows with errors
            </label>
          </div>
        )}
        {hasData() && !hasErrors && (
          <div
            style={{
              color: theme.colors.success,
              fontWeight: 'bold',
              display: 'flex',
              alignItems: 'center',
            }}
          >
            <svg
              xmlns="http://www.w3.org/2000/svg"
              width="16"
              height="16"
              fill="currentColor"
              className="bi bi-check-lg"
              viewBox="0 0 16 16"
            >
              <path d="M12.736 3.97a.733.733 0 0 1 1.047 0c.286.289.29.756.01 1.05L7.88 12.01a.733.733 0 0 1-1.065.02L3.217 8.384a.757.757 0 0 1 0-1.06.733.733 0 0 1 1.047 0l3.052 3.093 5.4-6.425a.247.247 0 0 1 .02-.022Z" />
            </svg>
            All rows pass validation!
          </div>
        )}
      </div>
      <div style={{ height: 500, width: '100%' }} className="ag-theme-alpine">
        <AgGridReact<SheetRow>
          onCellValueChanged={onCellValueChanged}
          rowData={rowData}
          tooltipShowDelay={0}
          defaultColDef={{
            flex: 1,
            minWidth: 100,
            editable: true,
          }}
          onGridReady={onGridReady}
          columnDefs={sheetDefinition.columns.map((column) => ({
            resizable: true,
            sortable: true,
            cellClassRules: {
              'cell-error': displayCelleError,
            },
            key: column.id,
            headerName: column.label,
            field: column.id,
            tooltipValueGetter: (params) => {
              const rowIndex = params.rowIndex;
              if (
                params.colDef &&
                'field' in params.colDef &&
                params.colDef.field
              ) {
                if (rowIndex == null) {
                  return '';
                }

                const errors = cellErrors(params.colDef, rowIndex);
                if (errors.length > 0) {
                  return errors.map((e) => e.message).join(', ');
                }
              }

              return '';
            },
          }))}
        />
      </div>
    </div>
  );
}<|MERGE_RESOLUTION|>--- conflicted
+++ resolved
@@ -16,12 +16,7 @@
 } from 'ag-grid-community';
 
 import { useTheme } from '../../theme/ThemeProvider';
-<<<<<<< HEAD
-import { SheetDefinition, SheetState } from '../types';
-=======
-import Margin from '../../components/Margin';
 import { SheetDefinition, SheetState, SheetRow } from '../types';
->>>>>>> 175860f3
 import { CellChangedPayload, ImporterValidationError } from '../../types';
 
 ModuleRegistry.registerModules([AllCommunityModule]);
