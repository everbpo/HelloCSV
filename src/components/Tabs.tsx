--- conflicted
+++ resolved
@@ -12,30 +12,10 @@
   return (
     <div>
       <div className="grid grid-cols-1 sm:hidden">
-<<<<<<< HEAD
-        <select
-          onChange={(event) =>
-            onTabChange((event.target as HTMLSelectElement).value)
-          }
-          defaultValue={activeTab}
-          aria-label="Select a tab"
-          className="col-start-1 row-start-1 w-full appearance-none rounded-md bg-white py-2 pr-8 pl-3 text-base text-gray-900 outline-1 -outline-offset-1 outline-gray-300 focus:outline-2 focus:-outline-offset-2 focus:outline-primary"
-        >
-          {tabs.map((tab) => (
-            <option key={tab.value} value={tab.value}>
-              {tab.label}
-            </option>
-          ))}
-        </select>
-        <ChevronDownIcon
-          aria-hidden="true"
-          className="pointer-events-none col-start-1 row-start-1 mr-2 size-5 self-center justify-self-end fill-gray-500"
-=======
         <Select
           options={tabs}
           value={activeTab}
           onChange={(tab) => onTabChange(tab as string)}
->>>>>>> 8ebc2dc8
         />
       </div>
       <div className="hidden sm:block">
