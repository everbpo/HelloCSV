--- conflicted
+++ resolved
@@ -2,13 +2,6 @@
 export { default as Card } from './Card';
 export { default as Container } from './Container';
 export { default as Root } from './Root';
-<<<<<<< HEAD
-export { default as Row } from './Row';
-export { default as Table } from './Table';
-export { default as TextStyled } from './TextStyled';
 export { default as Select } from './Select';
 export { default as Checkbox } from './Checkbox';
-export { default as ConfirmationModal } from './ConfirmationModal';
-=======
-export { default as Select } from './Select';
->>>>>>> f923d090
+export { default as ConfirmationModal } from './ConfirmationModal';